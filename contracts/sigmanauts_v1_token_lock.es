{
    // ===== Contract Description ===== //
    // Name: Token Lock
    // Description: This contract manages the funds deposited by the benefactor.
    // Version: 1.0.0
    // Author: Luca D'Angelo (ldgaetano@protonmail.com)
    // Reviewer: mgpai22@github.com

    // ===== Box Contents ===== //
    
    // Tokens
    // 1. (TokenLockId, 1L)
    
    // Registers
    // R4: GroupElement                         BenefactorGE
    // R5: (Coll[Byte], Long)                   (KeyId, KeyAmount) // Empty Coll[Byte]() and 0L initially.
    // R6: Long                                 Deadline // Must make sure that this value is greater than the creation-height of the token lock box.
    // R7: Coll[GroupElement]                   Designates // Empty Coll[GroupElement]() initially.
    // R8: (Coll[Byte], Long)                   (OracleNFT, OracleValue) // The tuple can contain an empty Coll[Byte]() as the first argument.
    // R9: (Coll[Coll[Byte]], Long)             (Coll(ContractNameBytes, SigmanautsFeeAddressBytesHash), SigmanautsFee)

    // ===== Transactions ===== //
    
    // 1. Create Token Lock Keys
    // Description: The benefactor will create keys that can be used to redeem funds from the token lock box.
    //              An arbitrary amount of keys can be minted and each will have the same token id. 
    //              Redeeming is an all-or-nothing action.
    // Inputs: TokenLock, Benefactor
    // Data Inputs: None
    // Outputs: TokenLock, Benefactor, SigmanautsFee
    // Context Variables: Action

    // 2. Fund Token Lock
    // Description: The benefactor can fund the token lock box with erg and/or arbitrary tokens.
    // Inputs: TokenLock, Benefactor
    // Data Inputs: None
    // Outputs: TokenLock, SigmanautsFee
    // Context Variables: Action
    
    // 3. Redeem Token Lock: Designate Redeem
    // Description: When the keys are create, special addresses (designates) can be assigned with the keys.
    //              Any designate address that has the key can bypass all restrictions and redeem funds
    //              from the token lock box at any time.
    // DataInputs: None
    // Inputs: TokenLock, Designate
    // Outputs: Designate, SigmanautsFee
    // Context Variables: Action

    // 4. Redeem Token Lock: Deadline Reached
    // Description: A key holder who is not a designate can only redeem the funds from the token lock
    //              if the deadline height is reached.
    // DataInputs: None
    // Inputs: TokenLock, KeyHolder
    // Outputs: KeyHolder, SigmanautsFee
    // Context Variables: Action

<<<<<<< HEAD
    // 5. Redeem Token Lock: Price Greater Than Set Threshold
    // Description: When creating the token lock, it is possible to set the condition for key holder redemption
    //              to depend on some threshold value determined by an oracle datapoint. The contract is
    //              designed to be agnostic to the oracle used, with the only condition being that the datapoint
    //              must be a valid ErgoScript Numeric type. The condition that the deadline height is reached must also apply.
    // DataInputs: OracleDatapoint
    // Inputs: TokenLock, KeyHolder
    // Outputs: KeyHolder, SigmanautsFee
    // Context Variables: Action 

=======
>>>>>>> 26e2c307
    // ===== Compile Time Constants ($) ===== //
    // None
    
    // ===== Context Variables (_) ===== //
    // _action: Int

    // ===== Functions ===== //
    // def isSigmaPropEqualToBoxProp: (SigmaProp, Box) => Boolean
    // def validSigmanautsFee: Box => Boolean
    // def validKeyHolder: Box => Boolean
    // def validKeyHolderRecreation: (Box, Box) => Boolean
    // def validTokenLockBurn: Coll[Byte] => Boolean

    def isSigmaPropEqualToBoxProp(propAndBox: (SigmaProp, Box)): Boolean = {

        val prop: SigmaProp = propAndBox._1
        val box: Box = propAndBox._2

        val propBytes: Coll[Byte] = prop.propBytes
        val treeBytes: Coll[Byte] = box.propositionBytes

        if (treeBytes(0) == 0) {

            (treeBytes == propBytes)

        } else {

            // offset = 1 + <number of VLQ encoded bytes to store propositionBytes.size>
            val offset = if (treeBytes.size > 127) 3 else 2
            (propBytes.slice(1, propBytes.size) == treeBytes.slice(offset, treeBytes.size))

        }

    }

<<<<<<< HEAD
    def validSigmanautsFee(feeBox: Box): Boolean = {

        val contractInfo: (Coll[Coll[Byte]], Long)      = SELF.R9[(Coll[Coll[Byte]], Long)].get
        val sigmanautsFeeAddressBytesHash: Coll[Byte]   = contractInfo._1(1)
        val sigmanautsFee: Long                         = contractInfo._2
        
        allOf(Coll(
            (feeBox.value >= sigmanautsFee),
            (blake2b256(feeBox.propositionBytes) == sigmanautsFeeAddressBytesHash)
        ))

    }

    def validKeyHolder(holder: Box): Boolean = {

        val keyInfo: (Coll[Byte], Long) = SELF.R5[(Coll[Byte], Long)].get
        val keyId: Coll[Byte] = keyInfo._1

        holder.tokens.exists({ (token: (Coll[Byte], Long)) => {

            (token._1 == keyId)

        }})

    }

    def validKeyHolderRecreation(holder: (Box, Box)): Boolean = {

        val holderIn: Box = holder._1
        val holderOut: Box = holder._2
        
        val validErg: Boolean = (holderOut.value == SELF.value)

        val validProps: Boolean = (holderOut.propositionBytes == holderIn.propositionBytes)

        val validTokens: Boolean = if (SELF.tokens.size > 1) (holderOut.tokens == SELF.tokens.slice(1, SELF.tokens.size)) else true

        allOf(Coll(
            validErg,
            validProps,
            validTokens
        ))

    }    

=======
>>>>>>> 26e2c307
    def validTokenLockBurn(tokenLockId: Coll[Byte]): Boolean = {

        OUTPUTS.forall({ (output: Box) => {

            val validTokenLockIdBurn: Boolean = {

                output.tokens.forall({ (token: (Coll[Byte], Long)) => { 
                    
                    (token._1 != tokenLockId) 
                
                }})                  

            }

            val validTokenLockDestruction: Boolean = {

                (output.propositionBytes != SELF.propositionBytes)

            }

            allOf(Coll(
                validTokenLockIdBurn,
                validTokenLockDestruction
            ))

        }})

    }

    // ===== Variables ===== //
    val tokenLockId: Coll[Byte]                     = SELF.tokens(0)._1
    
    val benefactorGE: GroupElement                  = SELF.R4[GroupElement].get
    val benefactorSigmaProp: SigmaProp              = proveDlog(benefactorGE)

    val keyInfo: (Coll[Byte], Long)                 = SELF.R5[(Coll[Byte], Long)].get
    val keyId: Coll[Byte]                           = keyInfo._1
    val keyAmount: Long                             = keyInfo._2

    val deadline: Long                              = SELF.R6[Long].get

    val designates: Coll[GroupElement]              = SELF.R7[Coll[GroupElement]].get

    val oracleInfo: (Coll[Byte], Coll[Byte])        = SELF.R8[(Coll[Byte], Long)].get
    val oracleNFT: Coll[Byte]                       = oracleInfo._1
    val oracleValue: Long                           = oracleInfo._2

    val contractInfo: (Coll[Coll[Byte]], Long)      = SELF.R9[(Coll[Coll[Byte]], Long)].get
    val contractNameBytes: Coll[Byte]               = contractInfo._1(0)
    val sigmanautsFeeAddressBytesHash: Coll[Byte]   = contractInfo._1(1)
    val sigmanautsFee: Long                         = contractInfo._2

    val _action: Int                                = getVar[Int](0).get

    val isKeysCreated: Boolean      = (keyAmount > 0L)
    val isDesignateRedeem: Boolean  = (designates.size > 0)
    val isOracleRedeem: Boolean     = (oracleNFT.size > 0)
    val isDeadlineReached: Boolean  = (HEIGHT > deadline)

    if (_action == 1) {

        val validCreateTokenLockKeysTx: Boolean = {

            // Outputs
            val tokenLockOut: Box       = OUTPUTS(0)
            val issuanceOut: Box        = OUTPUTS(1)
            val sigmanautsFeeOut: Box   = OUTPUTS(2)

            val validSelfRecreation: Boolean = {

                allOf(Coll(
                    (tokenLockOut.value == SELF.value),
                    (tokenLockOut.tokens(0) == (tokenLockId, 1L)),
                    (tokenLockOut.R4[GroupElement].get == benefactorGE),
                    (tokenLockOut.R6[Long].get == deadline),
                    (tokenLockOut.R8[(Coll[Byte], Long)].get == oracleInfo),
                    (tokenLockOut.R9[(Coll[Coll[Byte]], Long)].get == contractInfo)
                ))

            }

            val validKeyMint: Boolean = {

                val outKeyAmount: Long = issuanceOut.tokens(0)._2

                // This check ensures only one box contains the minted tokens.
                val validIssuanceUniqueness: Boolean = {

                    OUTPUTS.filter({ (output: Box) => 
                        output.tokens.exists({ (token: (Coll[Byte], Long)) => 
                            (token._1 == SELF.id) 
                        }) 
                    }).size == 1

                }

                val validIssuanceMint: Boolean = {

                    allOf(Coll(
                        (issuanceOut.tokens(0)._1 == SELF.id),
                        (outKeyAmount > 0L)
                    ))

                }

                val validKeyInfoUpdate: Boolean = (tokenLockOut.R5[(Coll[Byte], Long)].get == (SELF.id, outKeyAmount))

                val propAndBox: (SigmaProp, Box) = (benefactorSigmaProp, issuanceOut)

                allOf(Coll(
                    isSigmaPropEqualToBoxProp(propAndBox), // We follow EIP-4 asset standard using the benefator's box.
                    validIssuanceUniqueness,
                    validIssuanceMint,
                    validKeyInfoUpdate
                ))

            }

            val validDesignates: Boolean = (tokenLockOut.R7[Coll[GroupElement]].get.size > 0)

            allOf(Coll(
                validSelfRecreation,
                validKeyMint,
                (validDesignates || true),
                validSigmanautsFee(sigmanautsFeeOut),
                !isKeysCreated
            ))

        }

        sigmaProp(validCreateTokenLockKeysTx) && benefactorSigmaProp

    } else if (_action == 2) {

        val validFundTokenLockTx: Boolean = {

            // Outputs
            val tokenLockOut: Box = OUTPUTS(0)
            val sigmanautsFeeOut: Box = OUTPUTS(1)

            val validErgDelta: Long = (tokenLockOut.value - SELF.value) >= 0L

            val validTokenDelta: Boolean = tokenLockOut.tokens.forall({ (token: (Coll[Byte], Long)) =>
                
                val tokenId: Coll[Byte] = token._1
                
                val inputAmount: Long = SELF.tokens.fold(0L, { (sum: Long, t: (Coll[Byte], Long)) => 
                    if (t._1 == tokenId) sum + t._2 else sum 
                })
                
                val outputAmount: Long = tokenLockOut.tokens.fold(0L, { (sum: Long, t: (Coll[Byte], Long)) => 
                    if (t._1 == tokenId) sum + t._2 else sum 
                })
                
                // This works even if new tokens are added in the output that are not present in the input since inputAmount will therefore be 0.
                // To make this function efficient, it is important that tokens of the same token id are kept in the same location, otherwise
                // these sums will be computed multiple times for the same token id that is in different locations within the token array.
                val delta: Long = (outputAmount - inputAmount)

                (delta >= 0) // Should only return false if tokens are removed.
            
            })            

            val validSelfRecreation: Boolean = {

                allOf(Coll(
                    (tokenLockOut.tokens(0) == (tokenLockId, 1L)),
                    (tokenLockOut.R4[GroupElement].get == benefactorGE),
                    (tokenLockOut.R5[(Coll[Byte], Long)].get == keyInfo),
                    (tokenLockOut.R6[Long].get == deadline),
                    (tokenLockOut.R7[Coll[GroupElement]].get == designates),
                    (tokenLockOut.R8[(Coll[Byte], Long)].get == oracleInfo),
                    (tokenLockOut.R9[(Coll[Coll[Byte]], Long)].get == contractInfo)
                ))

            }

            // If ergs are (not removed || added) and tokens are (not removed || added), we want this to pass.
            // If ergs are removed but tokens are (not removed || added), we want this to fail.
            // If ergs are (not removed || added) but tokens are removed, we want this to fail.
            // If ergs are removed and tokens are removed, we want this to fail. 
            val validFund: Boolean = (validErgDelta && validTokenDelta)

            allOf(Coll(
                validSelfRecreation,
                validFund,
                validSigmanautsFee(sigmanautsFeeOut)
            ))               

        }

        sigmaProp(validFundTokenLockTx) && benefactorSigmaProp

    } else if (_action == 3) {

        val validRedeemTokenLockDesignateRedeemTx: Boolean = {

            // Inputs
            val designateIn: Box = INPUTS(1)

            // Outputs
            val designateOut: Box = OUTPUTS(0)
            val sigmanautsFeeOut: Box = OUTPUTS(1)

            // Variables
            val designateGroupElement: Coll[GroupElement] = designates.filter({ (designate: GroupElement) => 

                val designateProp: SigmaProp = proveDlog(designate)
                val propAndBox: (SigmaProp, Box) = (designateProp, designateIn)

                isSigmaPropEqualToBoxProp(propAndBox)

            })

            val validDesignateIn: Boolean = {

                // 1. They exist in the designate array.
                // 2. They hold the key.

                val validDesignateExists: Boolean = (designateGroupElement.size == 1)

                allOf(Coll(
                    validDesignateExists,
                    validKeyHolder(designateIn)
                ))

            }

            val holder: (Box, Box) = (designateIn, designateOut)
            val validDesignateOut: Boolean = validKeyHolderRecreation(holder)

            allOf(Coll(
                validDesignateIn,
                validDesignateOut,
                validTokenLockBurn(tokenLockId),
                validSigmanautsFee(sigmanautsFeeOut),
                isKeysCreated,
                isDesignateRedeem
            ))
            
        }

        sigmaProp(validRedeemTokenLockDesignateRedeemTx)

    } else if (_action == 4) {

        val validRedeemTokenLockTx: Boolean = {

            // Inputs
            val keyHolderIn: Box = INPUTS(1)

            // Outputs
            val keyHolderOut: Box = OUTPUTS(0)
            val sigmanautsFeeOut: Box = OUTPUTS(1)

            val validKeyHolderIn: Boolean = validKeyHolder(keyHolderIn)

            val holder: (Box, Box) = (keyHolderIn, keyHolderOut)
            val validKeyHolderOut: Boolean = validKeyHolderRecreation(holder)

            val validOracleRedeem: Boolean = {

                if (isOracleRedeem) {

                    val oracle: Box = CONTEXT.dataInputs(0)
                    val datapoint: Long = oracle.R4[Long].get // We assume oracle datapoint is only Long type for now.

                    val validOracle: Boolean = (oracle.tokens(0)._1 == oracleNFT)
                    
                    val validThresholdReached: Boolean = (oracleValue >= datapoint)

                    allOf(Coll(
                        validOracle,
                        validThresholdReached
                    ))

                } else {
                    true
                }

            }

            allOf(Coll(
                validKeyHolderIn,
                validKeyHolderOut,
                validTokenLockBurn(tokenLockId),
                validSigmanautsFee(sigmanautsFeeOut),
                isKeysCreated,
                isDeadlineReached,
                validOracleRedeem
            ))           

        }

        sigmaProp(validRedeemTokenLockTx)

    } else {
        sigmaProp(false)
    }   
    
}<|MERGE_RESOLUTION|>--- conflicted
+++ resolved
@@ -54,7 +54,6 @@
     // Outputs: KeyHolder, SigmanautsFee
     // Context Variables: Action
 
-<<<<<<< HEAD
     // 5. Redeem Token Lock: Price Greater Than Set Threshold
     // Description: When creating the token lock, it is possible to set the condition for key holder redemption
     //              to depend on some threshold value determined by an oracle datapoint. The contract is
@@ -65,9 +64,9 @@
     // Outputs: KeyHolder, SigmanautsFee
     // Context Variables: Action 
 
-=======
->>>>>>> 26e2c307
     // ===== Compile Time Constants ($) ===== //
+    // None
+    
     // None
     
     // ===== Context Variables (_) ===== //
@@ -102,7 +101,6 @@
 
     }
 
-<<<<<<< HEAD
     def validSigmanautsFee(feeBox: Box): Boolean = {
 
         val contractInfo: (Coll[Coll[Byte]], Long)      = SELF.R9[(Coll[Coll[Byte]], Long)].get
@@ -148,8 +146,6 @@
 
     }    
 
-=======
->>>>>>> 26e2c307
     def validTokenLockBurn(tokenLockId: Coll[Byte]): Boolean = {
 
         OUTPUTS.forall({ (output: Box) => {
